--- conflicted
+++ resolved
@@ -1,19 +1,4 @@
 {
-<<<<<<< HEAD
-	"dependencies": {
-		"node-addon-api": "7.1.0"
-	},
-	"description": "Fetch a Windows process tree fast",
-	"devDependencies": {
-		"@types/node": "^14.14.0"
-	},
-	"main": "lib/index.js",
-	"name": "@vscode/windows-process-tree",
-	"scripts": {
-		"compile": "tsc"
-	},
-	"types": "typings/windows-process-tree.d.ts"
-=======
 	"name": "@vscode/windows-process-tree",
 	"description": "Fetch a Windows process tree fast",
 	"main": "lib/index.js",
@@ -27,5 +12,4 @@
 	"devDependencies": {
 		"@types/node": "20.14.12"
 	}
->>>>>>> 7c8a9837
 }