{
	"name": "@vscode/windows-process-tree",
	"description": "Fetch a Windows process tree fast",
	"main": "lib/index.js",
	"types": "typings/windows-process-tree.d.ts",
	"scripts": {
		"compile": "tsc"
	},
	"dependencies": {
<<<<<<< HEAD
		"node-addon-api": "8.1.0"
	},
	"devDependencies": {
		"@types/node": "20.14.11"
=======
		"node-addon-api": "7.1.0"
	},
	"devDependencies": {
		"@types/node": "14.14.0"
>>>>>>> f92e55b4
	}
}<|MERGE_RESOLUTION|>--- conflicted
+++ resolved
@@ -7,16 +7,9 @@
 		"compile": "tsc"
 	},
 	"dependencies": {
-<<<<<<< HEAD
-		"node-addon-api": "8.1.0"
-	},
-	"devDependencies": {
-		"@types/node": "20.14.11"
-=======
 		"node-addon-api": "7.1.0"
 	},
 	"devDependencies": {
 		"@types/node": "14.14.0"
->>>>>>> f92e55b4
 	}
 }